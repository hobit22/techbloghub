--- conflicted
+++ resolved
@@ -16,8 +16,8 @@
   // 요청 인터셉터: Basic Auth 헤더 자동 추가
   api.interceptors.request.use(
     (config) => {
-      if (typeof window !== "undefined") {
-        const auth = localStorage.getItem("admin-auth");
+      if (typeof window !== 'undefined') {
+        const auth = localStorage.getItem('admin-auth');
         if (auth) {
           config.headers.Authorization = `Basic ${auth}`;
         }
@@ -31,9 +31,9 @@
   api.interceptors.response.use(
     (response) => response,
     (error) => {
-      if (error.response?.status === 401 && typeof window !== "undefined") {
-        localStorage.removeItem("admin-auth");
-        window.location.href = "/admin/login";
+      if (error.response?.status === 401 && typeof window !== 'undefined') {
+        localStorage.removeItem('admin-auth');
+        window.location.href = '/admin/login';
       }
       return Promise.reject(error);
     }
@@ -46,16 +46,14 @@
 
 // 관리자 포스트 API
 export const adminPostApi = {
-  getAll: (
-    params: {
-      keyword?: string;
-      blogId?: number;
-      tag?: string;
-      category?: string;
-      page?: number;
-      size?: number;
-    } = {}
-  ): Promise<PageResponse<Post>> =>
+  getAll: (params: {
+    keyword?: string;
+    blogId?: number;
+    tag?: string;
+    category?: string;
+    page?: number;
+    size?: number;
+  } = {}): Promise<PageResponse<Post>> =>
     adminApi.get("/api/admin/posts", { params }).then((res) => res.data),
 
   getById: (id: number): Promise<Post> =>
@@ -73,12 +71,10 @@
 
 // 관리자 블로그 API
 export const adminBlogApi = {
-  getAll: (
-    params: {
-      page?: number;
-      size?: number;
-    } = {}
-  ): Promise<PageResponse<Blog>> =>
+  getAll: (params: {
+    page?: number;
+    size?: number;
+  } = {}): Promise<PageResponse<Blog>> =>
     adminApi.get("/api/admin/blogs", { params }).then((res) => res.data),
 
   getActive: (): Promise<Blog[]> =>
@@ -87,11 +83,6 @@
   getById: (id: number): Promise<Blog> =>
     adminApi.get(`/api/admin/blogs/${id}`).then((res) => res.data),
 
-<<<<<<< HEAD
-  create: (
-    data: Omit<Blog, "id" | "createdAt" | "updatedAt" | "status">
-  ): Promise<Blog> =>
-=======
   create: (data: {
     name: string;
     company: string;
@@ -100,7 +91,6 @@
     logoUrl?: string;
     description?: string;
   }): Promise<Blog> =>
->>>>>>> 49caae7c
     adminApi.post("/api/admin/blogs", data).then((res) => res.data),
 
   triggerRecrawl: (id: number): Promise<string> =>
@@ -116,20 +106,20 @@
 // 인증 관련 유틸리티
 export const adminAuth = {
   isLoggedIn: (): boolean => {
-    if (typeof window === "undefined") return false;
-    return !!localStorage.getItem("admin-auth");
+    if (typeof window === 'undefined') return false;
+    return !!localStorage.getItem('admin-auth');
   },
 
   logout: (): void => {
-    if (typeof window !== "undefined") {
-      localStorage.removeItem("admin-auth");
-      window.location.href = "/admin/login";
+    if (typeof window !== 'undefined') {
+      localStorage.removeItem('admin-auth');
+      window.location.href = '/admin/login';
     }
   },
 
   getAuth: (): string | null => {
-    if (typeof window === "undefined") return null;
-    return localStorage.getItem("admin-auth");
+    if (typeof window === 'undefined') return null;
+    return localStorage.getItem('admin-auth');
   },
 };
 
